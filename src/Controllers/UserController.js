--- conflicted
+++ resolved
@@ -209,16 +209,11 @@
     );
   }
 
-<<<<<<< HEAD
-  async sendPasswordResetEmail(email) {
-=======
-  sendPasswordResetEmail(email, locale = 'en') {
->>>>>>> e26f66b8
+  async sendPasswordResetEmail(email, locale = 'en') {
     if (!this.adapter) {
       throw 'Trying to send a reset password but no adapter is set';
       //  TODO: No adapter?
     }
-<<<<<<< HEAD
     let user;
     if (
       this.config.passwordPolicy &&
@@ -243,31 +238,6 @@
         if (expiresDate > new Date()) {
           user = results[0];
         }
-=======
-
-    return this.setPasswordResetToken(email).then(user => {
-      const token = encodeURIComponent(user._perishable_token);
-      const username = encodeURIComponent(user.username);
-
-      const link = buildEmailLink(
-        this.config.requestResetPasswordURL,
-        username,
-        token,
-        this.config,
-        locale
-      );
-      const options = {
-        appName: this.config.appName,
-        link: link,
-        user: inflate('_User', user),
-        locale: locale
-      };
-
-      if (this.adapter.sendPasswordResetEmail) {
-        this.adapter.sendPasswordResetEmail(options);
-      } else {
-        this.adapter.sendMail(this.defaultResetPasswordEmail(options));
->>>>>>> e26f66b8
       }
     }
     if (!user || !user._perishable_token) {
@@ -276,11 +246,12 @@
     const token = encodeURIComponent(user._perishable_token);
     const username = encodeURIComponent(user.username);
 
-    const link = buildEmailLink(this.config.requestResetPasswordURL, username, token, this.config);
+    const link = buildEmailLink(this.config.requestResetPasswordURL, username, token, this.config, locale);
     const options = {
       appName: this.config.appName,
       link: link,
       user: inflate('_User', user),
+      locale: locale
     };
 
     if (this.adapter.sendPasswordResetEmail) {
