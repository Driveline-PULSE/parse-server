import PromiseRouter from '../PromiseRouter';
import Config from '../Config';
import express from 'express';
import path from 'path';
import fs from 'fs';
import qs from 'querystring';
import { Parse } from 'parse/node';

const public_html = path.resolve(__dirname, '../../public_html');
const views = path.resolve(__dirname, '../../views');

export class PublicAPIRouter extends PromiseRouter {
  verifyEmail(req) {
    const { username, token: rawToken } = req.query;
    const token =
      rawToken && typeof rawToken !== 'string' ? rawToken.toString() : rawToken;

    const appId = req.params.appId;
    const config = Config.get(appId);

    if (!config) {
      this.invalidRequest();
    }

    if (!config.publicServerURL) {
      return this.missingPublicServerURL();
    }

    if (!token || !username) {
      return this.invalidLink(req);
    }

    const userController = config.userController;
    return userController.verifyEmail(username, token).then(
      () => {
        const params = qs.stringify({ username });
        return Promise.resolve({
          status: 302,
          location: `${config.verifyEmailSuccessURL}?${params}`,
        });
      },
      () => {
        return this.invalidVerificationLink(req);
      }
    );
  }

  resendVerificationEmail(req) {
    const username = req.body.username;
    const appId = req.params.appId;
    const config = Config.get(appId);

    if (!config) {
      this.invalidRequest();
    }

    if (!config.publicServerURL) {
      return this.missingPublicServerURL();
    }

    if (!username) {
      return this.invalidLink(req);
    }

    const userController = config.userController;

    return userController.resendVerificationEmail(username).then(
      () => {
        return Promise.resolve({
          status: 302,
          location: `${config.linkSendSuccessURL}`,
        });
      },
      () => {
        return Promise.resolve({
          status: 302,
          location: `${config.linkSendFailURL}`,
        });
      }
    );
  }

  changePassword(req) {
    return new Promise((resolve, reject) => {
      const config = Config.get(req.query.id);

      if (!config) {
        this.invalidRequest();
      }

      if (!config.publicServerURL) {
        return resolve({
          status: 404,
          text: 'Not found.',
        });
      }
      // Should we keep the file in memory or leave like that?
      fs.readFile(
        path.resolve(views, 'choose_password'),
        'utf-8',
        (err, data) => {
          if (err) {
            return reject(err);
          }
          data = data.replace(
            'PARSE_SERVER_URL',
            `'${config.publicServerURL}'`
          );
          resolve({
            text: data,
          });
        }
      );
    });
  }

  requestResetPassword(req) {
    const config = req.config;

    if (!config) {
      this.invalidRequest();
    }

    if (!config.publicServerURL) {
      return this.missingPublicServerURL();
    }

<<<<<<< HEAD
    const { username, token, locale } = req.query;
=======
    const { username, token: rawToken } = req.query;
    const token =
      rawToken && typeof rawToken !== 'string' ? rawToken.toString() : rawToken;
>>>>>>> 2c10d9e8

    if (!username || !token) {
      return this.invalidLink(req);
    }

    return config.userController.checkResetTokenValidity(username, token).then(
      () => {
        const params = qs.stringify({
          token,
          id: config.applicationId,
          username,
          app: config.appName,
          locale
        });
        return Promise.resolve({
          status: 302,
          location: `${config.choosePasswordURL}?${params}`,
        });
      },
      () => {
        return this.invalidLink(req);
      }
    );
  }

  resetPassword(req) {
    const config = req.config;

    if (!config) {
      this.invalidRequest();
    }

    if (!config.publicServerURL) {
      return this.missingPublicServerURL();
    }

<<<<<<< HEAD
    const { username, token, new_password, locale } = req.body;
=======
    const { username, new_password, token: rawToken } = req.body;
    const token =
      rawToken && typeof rawToken !== 'string' ? rawToken.toString() : rawToken;
>>>>>>> 2c10d9e8

    if ((!username || !token || !new_password) && req.xhr === false) {
      return this.invalidLink(req);
    }

    if (!username) {
      throw new Parse.Error(Parse.Error.USERNAME_MISSING, 'Missing username');
    }

    if (!token) {
      throw new Parse.Error(Parse.Error.OTHER_CAUSE, 'Missing token');
    }

    if (!new_password) {
      throw new Parse.Error(Parse.Error.PASSWORD_MISSING, 'Missing password');
    }

    return config.userController
      .updatePassword(username, token, new_password)
      .then(
        () => {
          return Promise.resolve({
            success: true,
          });
        },
        err => {
          return Promise.resolve({
            success: false,
            err,
          });
        }
      )
      .then(result => {
        const params = qs.stringify({
          username: username,
          token: token,
          id: config.applicationId,
          error: result.err,
          app: config.appName,
          locale: locale
        });

        if (req.xhr) {
          if (result.success) {
            return Promise.resolve({
              status: 200,
              response: 'Password successfully reset',
            });
          }
          if (result.err) {
            throw new Parse.Error(Parse.Error.OTHER_CAUSE, `${result.err}`);
          }
        }

        const encodedUsername = encodeURIComponent(username);
        const location = result.success
          ? `${config.passwordResetSuccessURL}?username=${encodedUsername}`
          : `${config.choosePasswordURL}?${params}`;

        return Promise.resolve({
          status: 302,
          location,
        });
      });
  }

  invalidLink(req) {
    const locale = req.query.locale || req.body.locale;
    const params = qs.stringify({ locale: locale });
    return Promise.resolve({
      status: 302,
      location: req.config.invalidLinkURL,
    });
  }

  invalidVerificationLink(req) {
    const config = req.config;
    if (req.query.username && req.params.appId) {
      const params = qs.stringify({
        username: req.query.username,
        appId: req.params.appId,
      });
      return Promise.resolve({
        status: 302,
        location: `${config.invalidVerificationLinkURL}?${params}`,
      });
    } else {
      return this.invalidLink(req);
    }
  }

  missingPublicServerURL() {
    return Promise.resolve({
      text: 'Not found.',
      status: 404,
    });
  }

  invalidRequest() {
    const error = new Error();
    error.status = 403;
    error.message = 'unauthorized';
    throw error;
  }

  setConfig(req) {
    req.config = Config.get(req.params.appId);
    return Promise.resolve();
  }

  mountRoutes() {
    this.route(
      'GET',
      '/apps/:appId/verify_email',
      req => {
        this.setConfig(req);
      },
      req => {
        return this.verifyEmail(req);
      }
    );

    this.route(
      'POST',
      '/apps/:appId/resend_verification_email',
      req => {
        this.setConfig(req);
      },
      req => {
        return this.resendVerificationEmail(req);
      }
    );

    this.route('GET', '/apps/choose_password', req => {
      return this.changePassword(req);
    });

    this.route(
      'POST',
      '/apps/:appId/request_password_reset',
      req => {
        this.setConfig(req);
      },
      req => {
        return this.resetPassword(req);
      }
    );

    this.route(
      'GET',
      '/apps/:appId/request_password_reset',
      req => {
        this.setConfig(req);
      },
      req => {
        return this.requestResetPassword(req);
      }
    );
  }

  expressRouter() {
    const router = express.Router();
    router.use('/apps', express.static(public_html));
    router.use('/', super.expressRouter());
    return router;
  }
}

export default PublicAPIRouter;<|MERGE_RESOLUTION|>--- conflicted
+++ resolved
@@ -125,13 +125,9 @@
       return this.missingPublicServerURL();
     }
 
-<<<<<<< HEAD
-    const { username, token, locale } = req.query;
-=======
-    const { username, token: rawToken } = req.query;
+    const { username, token: rawToken, locale } = req.query;
     const token =
       rawToken && typeof rawToken !== 'string' ? rawToken.toString() : rawToken;
->>>>>>> 2c10d9e8
 
     if (!username || !token) {
       return this.invalidLink(req);
@@ -168,13 +164,9 @@
       return this.missingPublicServerURL();
     }
 
-<<<<<<< HEAD
-    const { username, token, new_password, locale } = req.body;
-=======
-    const { username, new_password, token: rawToken } = req.body;
+    const { username, new_password, token: rawToken, locale } = req.body;
     const token =
       rawToken && typeof rawToken !== 'string' ? rawToken.toString() : rawToken;
->>>>>>> 2c10d9e8
 
     if ((!username || !token || !new_password) && req.xhr === false) {
       return this.invalidLink(req);
