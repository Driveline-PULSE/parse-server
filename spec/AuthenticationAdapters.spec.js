const request = require('../lib/request');
const Config = require('../lib/Config');
const defaultColumns = require('../lib/Controllers/SchemaController').defaultColumns;
const authenticationLoader = require('../lib/Adapters/Auth');
const path = require('path');
const responses = {
  gpgames: { playerId: 'userId' },
  instagram: { id: 'userId' },
  janrainengage: { stat: 'ok', profile: { identifier: 'userId' } },
  janraincapture: { stat: 'ok', result: 'userId' },
  line: { userId: 'userId' },
  vkontakte: { response: [{ id: 'userId' }] },
  google: { sub: 'userId' },
  wechat: { errcode: 0 },
  weibo: { uid: 'userId' },
  qq: 'callback( {"openid":"userId"} );', // yes it's like that, run eval in the client :P
  phantauth: { sub: 'userId' },
  microsoft: { id: 'userId', mail: 'userMail' },
};

describe('AuthenticationProviders', function () {
  [
    'apple',
    'gcenter',
    'gpgames',
    'facebook',
    'github',
    'instagram',
    'google',
    'linkedin',
    'meetup',
    'twitter',
    'janrainengage',
    'janraincapture',
    'line',
    'vkontakte',
    'qq',
    'spotify',
    'wechat',
    'weibo',
    'phantauth',
    'microsoft',
    'keycloak',
  ].map(function (providerName) {
    it('Should validate structure of ' + providerName, done => {
      const provider = require('../lib/Adapters/Auth/' + providerName);
      jequal(typeof provider.validateAuthData, 'function');
      jequal(typeof provider.validateAppId, 'function');
      const validateAuthDataPromise = provider.validateAuthData({}, {});
      const validateAppIdPromise = provider.validateAppId('app', 'key', {});
      jequal(validateAuthDataPromise.constructor, Promise.prototype.constructor);
      jequal(validateAppIdPromise.constructor, Promise.prototype.constructor);
      validateAuthDataPromise.then(
        () => {},
        () => {}
      );
      validateAppIdPromise.then(
        () => {},
        () => {}
      );
      done();
    });

    it(`should provide the right responses for adapter ${providerName}`, async () => {
      const noResponse = ['twitter', 'apple', 'gcenter', 'google', 'keycloak'];
      if (noResponse.includes(providerName)) {
        return;
      }
      spyOn(require('../lib/Adapters/Auth/httpsRequest'), 'get').and.callFake(options => {
        if (
          options ===
            'https://oauth.vk.com/access_token?client_id=appId&client_secret=appSecret&v=5.123&grant_type=client_credentials' ||
          options ===
            'https://oauth.vk.com/access_token?client_id=appId&client_secret=appSecret&v=5.124&grant_type=client_credentials'
        ) {
          return {
            access_token: 'access_token',
          };
        }
        return Promise.resolve(responses[providerName] || { id: 'userId' });
      });
      spyOn(require('../lib/Adapters/Auth/httpsRequest'), 'request').and.callFake(() => {
        return Promise.resolve(responses[providerName] || { id: 'userId' });
      });
      const provider = require('../lib/Adapters/Auth/' + providerName);
      let params = {};
      if (providerName === 'vkontakte') {
        params = {
          appIds: 'appId',
          appSecret: 'appSecret',
        };
        await provider.validateAuthData({ id: 'userId' }, params);
        params.appVersion = '5.123';
      }
      await provider.validateAuthData({ id: 'userId' }, params);
    });
  });

  const getMockMyOauthProvider = function () {
    return {
      authData: {
        id: '12345',
        access_token: '12345',
        expiration_date: new Date().toJSON(),
      },
      shouldError: false,
      loggedOut: false,
      synchronizedUserId: null,
      synchronizedAuthToken: null,
      synchronizedExpiration: null,

      authenticate: function (options) {
        if (this.shouldError) {
          options.error(this, 'An error occurred');
        } else if (this.shouldCancel) {
          options.error(this, null);
        } else {
          options.success(this, this.authData);
        }
      },
      restoreAuthentication: function (authData) {
        if (!authData) {
          this.synchronizedUserId = null;
          this.synchronizedAuthToken = null;
          this.synchronizedExpiration = null;
          return true;
        }
        this.synchronizedUserId = authData.id;
        this.synchronizedAuthToken = authData.access_token;
        this.synchronizedExpiration = authData.expiration_date;
        return true;
      },
      getAuthType: function () {
        return 'myoauth';
      },
      deauthenticate: function () {
        this.loggedOut = true;
        this.restoreAuthentication(null);
      },
    };
  };

  Parse.User.extend({
    extended: function () {
      return true;
    },
  });

  const createOAuthUser = function (callback) {
    return createOAuthUserWithSessionToken(undefined, callback);
  };

  const createOAuthUserWithSessionToken = function (token, callback) {
    const jsonBody = {
      authData: {
        myoauth: getMockMyOauthProvider().authData,
      },
    };

    const options = {
      method: 'POST',
      headers: {
        'X-Parse-Application-Id': 'test',
        'X-Parse-REST-API-Key': 'rest',
        'X-Parse-Installation-Id': 'yolo',
        'X-Parse-Session-Token': token,
        'Content-Type': 'application/json',
      },
      url: 'http://localhost:8378/1/users',
      body: jsonBody,
    };
    return request(options)
      .then(response => {
        if (callback) {
          callback(null, response, response.data);
        }
        return {
          res: response,
          body: response.data,
        };
      })
      .catch(error => {
        if (callback) {
          callback(error);
        }
        throw error;
      });
  };

  it('should create user with REST API', done => {
    createOAuthUser((error, response, body) => {
      expect(error).toBe(null);
      const b = body;
      ok(b.sessionToken);
      expect(b.objectId).not.toBeNull();
      expect(b.objectId).not.toBeUndefined();
      const sessionToken = b.sessionToken;
      const q = new Parse.Query('_Session');
      q.equalTo('sessionToken', sessionToken);
      q.first({ useMasterKey: true })
        .then(res => {
          if (!res) {
            fail('should not fail fetching the session');
            done();
            return;
          }
          expect(res.get('installationId')).toEqual('yolo');
          done();
        })
        .catch(() => {
          fail('should not fail fetching the session');
          done();
        });
    });
  });

  it('should only create a single user with REST API', done => {
    let objectId;
    createOAuthUser((error, response, body) => {
      expect(error).toBe(null);
      const b = body;
      expect(b.objectId).not.toBeNull();
      expect(b.objectId).not.toBeUndefined();
      objectId = b.objectId;

      createOAuthUser((error, response, body) => {
        expect(error).toBe(null);
        const b = body;
        expect(b.objectId).not.toBeNull();
        expect(b.objectId).not.toBeUndefined();
        expect(b.objectId).toBe(objectId);
        done();
      });
    });
  });

  it("should fail to link if session token don't match user", done => {
    Parse.User.signUp('myUser', 'password')
      .then(user => {
        return createOAuthUserWithSessionToken(user.getSessionToken());
      })
      .then(() => {
        return Parse.User.logOut();
      })
      .then(() => {
        return Parse.User.signUp('myUser2', 'password');
      })
      .then(user => {
        return createOAuthUserWithSessionToken(user.getSessionToken());
      })
      .then(fail, ({ data }) => {
        expect(data.code).toBe(208);
        expect(data.error).toBe('this auth is already used');
        done();
      })
      .catch(done.fail);
  });

  it('unlink and link with custom provider', async () => {
    const provider = getMockMyOauthProvider();
    Parse.User._registerAuthenticationProvider(provider);
    const model = await Parse.User._logInWith('myoauth');
    ok(model instanceof Parse.User, 'Model should be a Parse.User');
    strictEqual(Parse.User.current(), model);
    ok(model.extended(), 'Should have used the subclass.');
    strictEqual(provider.authData.id, provider.synchronizedUserId);
    strictEqual(provider.authData.access_token, provider.synchronizedAuthToken);
    strictEqual(provider.authData.expiration_date, provider.synchronizedExpiration);
    ok(model._isLinked('myoauth'), 'User should be linked to myoauth');

    await model._unlinkFrom('myoauth');
    ok(!model._isLinked('myoauth'), 'User should not be linked to myoauth');
    ok(!provider.synchronizedUserId, 'User id should be cleared');
    ok(!provider.synchronizedAuthToken, 'Auth token should be cleared');
    ok(!provider.synchronizedExpiration, 'Expiration should be cleared');
    // make sure the auth data is properly deleted
    const config = Config.get(Parse.applicationId);
    const res = await config.database.adapter.find(
      '_User',
      {
        fields: Object.assign({}, defaultColumns._Default, defaultColumns._Installation),
      },
      { objectId: model.id },
      {}
    );
    expect(res.length).toBe(1);
    expect(res[0]._auth_data_myoauth).toBeUndefined();
    expect(res[0]._auth_data_myoauth).not.toBeNull();

    await model._linkWith('myoauth');

    ok(provider.synchronizedUserId, 'User id should have a value');
    ok(provider.synchronizedAuthToken, 'Auth token should have a value');
    ok(provider.synchronizedExpiration, 'Expiration should have a value');
    ok(model._isLinked('myoauth'), 'User should be linked to myoauth');
  });

  function validateValidator(validator) {
    expect(typeof validator).toBe('function');
  }

  function validateAuthenticationHandler(authenticationHandler) {
    expect(authenticationHandler).not.toBeUndefined();
    expect(typeof authenticationHandler.getValidatorForProvider).toBe('function');
    expect(typeof authenticationHandler.getValidatorForProvider).toBe('function');
  }

  function validateAuthenticationAdapter(authAdapter) {
    expect(authAdapter).not.toBeUndefined();
    if (!authAdapter) {
      return;
    }
    expect(typeof authAdapter.validateAuthData).toBe('function');
    expect(typeof authAdapter.validateAppId).toBe('function');
  }

  it('properly loads custom adapter', done => {
    const validAuthData = {
      id: 'hello',
      token: 'world',
    };
    const adapter = {
      validateAppId: function () {
        return Promise.resolve();
      },
      validateAuthData: function (authData) {
        if (authData.id == validAuthData.id && authData.token == validAuthData.token) {
          return Promise.resolve();
        }
        return Promise.reject();
      },
    };

    const authDataSpy = spyOn(adapter, 'validateAuthData').and.callThrough();
    const appIdSpy = spyOn(adapter, 'validateAppId').and.callThrough();

    const authenticationHandler = authenticationLoader({
      customAuthentication: adapter,
    });

    validateAuthenticationHandler(authenticationHandler);
    const validator = authenticationHandler.getValidatorForProvider('customAuthentication');
    validateValidator(validator);

    validator(validAuthData).then(
      () => {
        expect(authDataSpy).toHaveBeenCalled();
        // AppIds are not provided in the adapter, should not be called
        expect(appIdSpy).not.toHaveBeenCalled();
        done();
      },
      err => {
        jfail(err);
        done();
      }
    );
  });

  it('properly loads custom adapter module object', done => {
    const authenticationHandler = authenticationLoader({
      customAuthentication: path.resolve('./spec/support/CustomAuth.js'),
    });

    validateAuthenticationHandler(authenticationHandler);
    const validator = authenticationHandler.getValidatorForProvider('customAuthentication');
    validateValidator(validator);

    validator({
      token: 'my-token',
    }).then(
      () => {
        done();
      },
      err => {
        jfail(err);
        done();
      }
    );
  });

  it('properly loads custom adapter module object (again)', done => {
    const authenticationHandler = authenticationLoader({
      customAuthentication: {
        module: path.resolve('./spec/support/CustomAuthFunction.js'),
        options: { token: 'valid-token' },
      },
    });

    validateAuthenticationHandler(authenticationHandler);
    const validator = authenticationHandler.getValidatorForProvider('customAuthentication');
    validateValidator(validator);

    validator({
      token: 'valid-token',
    }).then(
      () => {
        done();
      },
      err => {
        jfail(err);
        done();
      }
    );
  });

  it('properly loads a default adapter with options', () => {
    const options = {
      facebook: {
        appIds: ['a', 'b'],
        appSecret: 'secret',
      },
    };
    const { adapter, appIds, providerOptions } = authenticationLoader.loadAuthAdapter(
      'facebook',
      options
    );
    validateAuthenticationAdapter(adapter);
    expect(appIds).toEqual(['a', 'b']);
    expect(providerOptions).toEqual(options.facebook);
  });

  it('should throw error when Facebook request appId is wrong data type', async () => {
    const httpsRequest = require('../lib/Adapters/Auth/httpsRequest');
    spyOn(httpsRequest, 'get').and.callFake(() => {
      return Promise.resolve({ id: 'a' });
    });
    const options = {
      facebook: {
        appIds: 'abcd',
        appSecret: 'secret_sauce',
      },
    };
    const authData = {
      access_token: 'badtoken',
    };
    const { adapter, appIds, providerOptions } = authenticationLoader.loadAuthAdapter(
      'facebook',
      options
    );
    await expectAsync(adapter.validateAppId(appIds, authData, providerOptions)).toBeRejectedWith(
      new Parse.Error(Parse.Error.OBJECT_NOT_FOUND, 'appIds must be an array.')
    );
  });

  it('should handle Facebook appSecret for validating appIds', async () => {
    const httpsRequest = require('../lib/Adapters/Auth/httpsRequest');
    spyOn(httpsRequest, 'get').and.callFake(() => {
      return Promise.resolve({ id: 'a' });
    });
    const options = {
      facebook: {
        appIds: ['a', 'b'],
        appSecret: 'secret_sauce',
      },
    };
    const authData = {
      access_token: 'badtoken',
    };
    const { adapter, appIds, providerOptions } = authenticationLoader.loadAuthAdapter(
      'facebook',
      options
    );
    await adapter.validateAppId(appIds, authData, providerOptions);
    expect(httpsRequest.get.calls.first().args[0].includes('appsecret_proof')).toBe(true);
  });

  it('should throw error when Facebook request appId is wrong data type', async () => {
    const httpsRequest = require('../lib/Adapters/Auth/httpsRequest');
    spyOn(httpsRequest, 'get').and.callFake(() => {
      return Promise.resolve({ id: 'a' });
    });
    const options = {
      facebook: {
        appIds: 'abcd',
        appSecret: 'secret_sauce',
      },
    };
    const authData = {
      access_token: 'badtoken',
    };
    const { adapter, appIds, providerOptions } = authenticationLoader.loadAuthAdapter(
      'facebook',
      options
    );
    await expectAsync(adapter.validateAppId(appIds, authData, providerOptions)).toBeRejectedWith(
      new Parse.Error(Parse.Error.OBJECT_NOT_FOUND, 'appIds must be an array.')
    );
  });

  it('should handle Facebook appSecret for validating auth data', async () => {
    const httpsRequest = require('../lib/Adapters/Auth/httpsRequest');
    spyOn(httpsRequest, 'get').and.callFake(() => {
      return Promise.resolve();
    });
    const options = {
      facebook: {
        appIds: ['a', 'b'],
        appSecret: 'secret_sauce',
      },
    };
    const authData = {
      id: 'test',
      access_token: 'test',
    };
    const { adapter, providerOptions } = authenticationLoader.loadAuthAdapter('facebook', options);
    await adapter.validateAuthData(authData, providerOptions);
    expect(httpsRequest.get.calls.first().args[0].includes('appsecret_proof')).toBe(true);
  });

  it('properly loads a custom adapter with options', () => {
    const options = {
      custom: {
        validateAppId: () => {},
        validateAuthData: () => {},
        appIds: ['a', 'b'],
      },
    };
    const { adapter, appIds, providerOptions } = authenticationLoader.loadAuthAdapter(
      'custom',
      options
    );
    validateAuthenticationAdapter(adapter);
    expect(appIds).toEqual(['a', 'b']);
    expect(providerOptions).toEqual(options.custom);
  });

  it('can disable provider', async () => {
    await reconfigureServer({
      auth: {
        myoauth: {
          enabled: false,
          module: path.resolve(__dirname, 'support/myoauth'), // relative path as it's run from src
        },
      },
    });
    const provider = getMockMyOauthProvider();
    Parse.User._registerAuthenticationProvider(provider);
    await expectAsync(Parse.User._logInWith('myoauth')).toBeRejectedWith(
      new Parse.Error(Parse.Error.UNSUPPORTED_SERVICE, 'This authentication method is unsupported.')
    );
  });

  it('can depreciate', async () => {
    const Deprecator = require('../lib/Deprecator/Deprecator');
    const spy = spyOn(Deprecator, 'logRuntimeDeprecation').and.callFake(() => {});
    const provider = getMockMyOauthProvider();
    Parse.User._registerAuthenticationProvider(provider);
    await Parse.User._logInWith('myoauth');
    expect(spy).toHaveBeenCalledWith({
      usage: 'auth.myoauth',
      solution: 'auth.myoauth.enabled: true',
    });
  });
});

describe('instagram auth adapter', () => {
  const instagram = require('../lib/Adapters/Auth/instagram');
  const httpsRequest = require('../lib/Adapters/Auth/httpsRequest');

  it('should use default api', async () => {
    spyOn(httpsRequest, 'get').and.callFake(() => {
      return Promise.resolve({ data: { id: 'userId' } });
    });
    await instagram.validateAuthData({ id: 'userId', access_token: 'the_token' }, {});
    expect(httpsRequest.get).toHaveBeenCalledWith(
      'https://graph.instagram.com/me?fields=id&access_token=the_token'
    );
  });
  it('response object without data child', async () => {
    spyOn(httpsRequest, 'get').and.callFake(() => {
      return Promise.resolve({ id: 'userId' });
    });
    await instagram.validateAuthData({ id: 'userId', access_token: 'the_token' }, {});
    expect(httpsRequest.get).toHaveBeenCalledWith(
      'https://graph.instagram.com/me?fields=id&access_token=the_token'
    );
  });
  it('should pass in api url', async () => {
    spyOn(httpsRequest, 'get').and.callFake(() => {
      return Promise.resolve({ data: { id: 'userId' } });
    });
    await instagram.validateAuthData(
      {
        id: 'userId',
        access_token: 'the_token',
        apiURL: 'https://new-api.instagram.com/v1/',
      },
      {}
    );
    expect(httpsRequest.get).toHaveBeenCalledWith(
      'https://new-api.instagram.com/v1/me?fields=id&access_token=the_token'
    );
  });
});

describe('google auth adapter', () => {
  const google = require('../lib/Adapters/Auth/google');
  const jwt = require('jsonwebtoken');

  it('should throw error with missing id_token', async () => {
    try {
      await google.validateAuthData({}, {});
      fail();
    } catch (e) {
      expect(e.message).toBe('id token is invalid for this user.');
    }
  });

  it('should not decode invalid id_token', async () => {
    try {
      await google.validateAuthData({ id: 'the_user_id', id_token: 'the_token' }, {});
      fail();
    } catch (e) {
      expect(e.message).toBe('provided token does not decode as JWT');
    }
  });

  // it('should throw error if public key used to encode token is not available', async () => {
  //   const fakeDecodedToken = { header: { kid: '789', alg: 'RS256' } };
  //   try {
  //     spyOn(jwt, 'decode').and.callFake(() => fakeDecodedToken);

  //     await google.validateAuthData({ id: 'the_user_id', id_token: 'the_token' }, {});
  //     fail();
  //   } catch (e) {
  //     expect(e.message).toBe(
  //       `Unable to find matching key for Key ID: ${fakeDecodedToken.header.kid}`
  //     );
  //   }
  // });

  it('(using client id as string) should verify id_token', async () => {
    const fakeClaim = {
      iss: 'https://accounts.google.com',
      aud: 'secret',
      exp: Date.now(),
      sub: 'the_user_id',
    };
    const fakeDecodedToken = { header: { kid: '123', alg: 'RS256' } };
    spyOn(jwt, 'decode').and.callFake(() => fakeDecodedToken);
    spyOn(jwt, 'verify').and.callFake(() => fakeClaim);

    const result = await google.validateAuthData(
      { id: 'the_user_id', id_token: 'the_token' },
      { clientId: 'secret' }
    );
    expect(result).toEqual(fakeClaim);
  });

  it('(using client id as string) should throw error with with invalid jwt issuer', async () => {
    const fakeClaim = {
      iss: 'https://not.google.com',
      sub: 'the_user_id',
    };
    const fakeDecodedToken = { header: { kid: '123', alg: 'RS256' } };
    spyOn(jwt, 'decode').and.callFake(() => fakeDecodedToken);
    spyOn(jwt, 'verify').and.callFake(() => fakeClaim);

    try {
      await google.validateAuthData(
        { id: 'the_user_id', id_token: 'the_token' },
        { clientId: 'secret' }
      );
      fail();
    } catch (e) {
      expect(e.message).toBe(
        'id token not issued by correct provider - expected: accounts.google.com or https://accounts.google.com | from: https://not.google.com'
      );
    }
  });

  xit('(using client id as string) should throw error with invalid jwt client_id', async () => {
    const fakeClaim = {
      iss: 'https://accounts.google.com',
      aud: 'secret',
      exp: Date.now(),
      sub: 'the_user_id',
    };
    const fakeDecodedToken = { header: { kid: '123', alg: 'RS256' } };
    spyOn(jwt, 'decode').and.callFake(() => fakeDecodedToken);
    spyOn(jwt, 'verify').and.callFake(() => fakeClaim);

    try {
      await google.validateAuthData(
        { id: 'INSERT ID HERE', token: 'INSERT APPLE TOKEN HERE' },
        { clientId: 'secret' }
      );
      fail();
    } catch (e) {
      expect(e.message).toBe('jwt audience invalid. expected: secret');
    }
  });

  xit('should throw error with invalid user id', async () => {
    const fakeClaim = {
      iss: 'https://accounts.google.com',
      aud: 'secret',
      exp: Date.now(),
      sub: 'the_user_id',
    };
    const fakeDecodedToken = { header: { kid: '123', alg: 'RS256' } };
    spyOn(jwt, 'decode').and.callFake(() => fakeDecodedToken);
    spyOn(jwt, 'verify').and.callFake(() => fakeClaim);

    try {
      await google.validateAuthData(
        { id: 'invalid user', token: 'INSERT APPLE TOKEN HERE' },
        { clientId: 'INSERT CLIENT ID HERE' }
      );
      fail();
    } catch (e) {
      expect(e.message).toBe('auth data is invalid for this user.');
    }
  });
});

describe('google play games service auth', () => {
  const gpgames = require('../lib/Adapters/Auth/gpgames');
  const httpsRequest = require('../lib/Adapters/Auth/httpsRequest');

  it('validateAuthData should pass validation', async () => {
    spyOn(httpsRequest, 'get').and.callFake(() => {
      return Promise.resolve({ playerId: 'userId' });
    });
    await gpgames.validateAuthData({
      id: 'userId',
      access_token: 'access_token',
    });
  });

  it('validateAuthData should throw error', async () => {
    spyOn(httpsRequest, 'get').and.callFake(() => {
      return Promise.resolve({ playerId: 'invalid' });
    });
    try {
      await gpgames.validateAuthData({
        id: 'userId',
        access_token: 'access_token',
      });
    } catch (e) {
      expect(e.message).toBe('Google Play Games Services - authData is invalid for this user.');
    }
  });
});

describe('keycloak auth adapter', () => {
  const keycloak = require('../lib/Adapters/Auth/keycloak');
  const httpsRequest = require('../lib/Adapters/Auth/httpsRequest');

  it('validateAuthData should fail without access token', async () => {
    const authData = {
      id: 'fakeid',
    };
    try {
      await keycloak.validateAuthData(authData);
      fail();
    } catch (e) {
      expect(e.message).toBe('Missing access token and/or User id');
    }
  });

  it('validateAuthData should fail without user id', async () => {
    const authData = {
      access_token: 'sometoken',
    };
    try {
      await keycloak.validateAuthData(authData);
      fail();
    } catch (e) {
      expect(e.message).toBe('Missing access token and/or User id');
    }
  });

  it('validateAuthData should fail without config', async () => {
    const options = {
      keycloak: {
        config: null,
      },
    };
    const authData = {
      id: 'fakeid',
      access_token: 'sometoken',
    };
    const { adapter, providerOptions } = authenticationLoader.loadAuthAdapter('keycloak', options);
    try {
      await adapter.validateAuthData(authData, providerOptions);
      fail();
    } catch (e) {
      expect(e.message).toBe('Missing keycloak configuration');
    }
  });

  it('validateAuthData should fail connect error', async () => {
    spyOn(httpsRequest, 'get').and.callFake(() => {
      return Promise.reject({
        text: JSON.stringify({ error: 'hosting_error' }),
      });
    });
    const options = {
      keycloak: {
        config: {
          'auth-server-url': 'http://example.com',
          realm: 'new',
        },
      },
    };
    const authData = {
      id: 'fakeid',
      access_token: 'sometoken',
    };
    const { adapter, providerOptions } = authenticationLoader.loadAuthAdapter('keycloak', options);
    try {
      await adapter.validateAuthData(authData, providerOptions);
      fail();
    } catch (e) {
      expect(e.message).toBe('Could not connect to the authentication server');
    }
  });

  it('validateAuthData should fail with error description', async () => {
    spyOn(httpsRequest, 'get').and.callFake(() => {
      return Promise.reject({
        text: JSON.stringify({ error_description: 'custom error message' }),
      });
    });
    const options = {
      keycloak: {
        config: {
          'auth-server-url': 'http://example.com',
          realm: 'new',
        },
      },
    };
    const authData = {
      id: 'fakeid',
      access_token: 'sometoken',
    };
    const { adapter, providerOptions } = authenticationLoader.loadAuthAdapter('keycloak', options);
    try {
      await adapter.validateAuthData(authData, providerOptions);
      fail();
    } catch (e) {
      expect(e.message).toBe('custom error message');
    }
  });

  it('validateAuthData should fail with invalid auth', async () => {
    spyOn(httpsRequest, 'get').and.callFake(() => {
      return Promise.resolve({});
    });
    const options = {
      keycloak: {
        config: {
          'auth-server-url': 'http://example.com',
          realm: 'new',
        },
      },
    };
    const authData = {
      id: 'fakeid',
      access_token: 'sometoken',
    };
    const { adapter, providerOptions } = authenticationLoader.loadAuthAdapter('keycloak', options);
    try {
      await adapter.validateAuthData(authData, providerOptions);
      fail();
    } catch (e) {
      expect(e.message).toBe('Invalid authentication');
    }
  });

  it('validateAuthData should fail with invalid groups', async () => {
    spyOn(httpsRequest, 'get').and.callFake(() => {
      return Promise.resolve({
        data: {
          sub: 'fakeid',
          roles: ['role1'],
          groups: ['unknown'],
        },
      });
    });
    const options = {
      keycloak: {
        config: {
          'auth-server-url': 'http://example.com',
          realm: 'new',
        },
      },
    };
    const authData = {
      id: 'fakeid',
      access_token: 'sometoken',
      roles: ['role1'],
      groups: ['group1'],
    };
    const { adapter, providerOptions } = authenticationLoader.loadAuthAdapter('keycloak', options);
    try {
      await adapter.validateAuthData(authData, providerOptions);
      fail();
    } catch (e) {
      expect(e.message).toBe('Invalid authentication');
    }
  });

  it('validateAuthData should fail with invalid roles', async () => {
    spyOn(httpsRequest, 'get').and.callFake(() => {
      return Promise.resolve({
        data: {
          sub: 'fakeid',
          roles: 'unknown',
          groups: ['group1'],
        },
      });
    });
    const options = {
      keycloak: {
        config: {
          'auth-server-url': 'http://example.com',
          realm: 'new',
        },
      },
    };
    const authData = {
      id: 'fakeid',
      access_token: 'sometoken',
      roles: ['role1'],
      groups: ['group1'],
    };
    const { adapter, providerOptions } = authenticationLoader.loadAuthAdapter('keycloak', options);
    try {
      await adapter.validateAuthData(authData, providerOptions);
      fail();
    } catch (e) {
      expect(e.message).toBe('Invalid authentication');
    }
  });

  it('validateAuthData should handle authentication', async () => {
    spyOn(httpsRequest, 'get').and.callFake(() => {
      return Promise.resolve({
        data: {
          sub: 'fakeid',
          roles: ['role1'],
          groups: ['group1'],
        },
      });
    });
    const options = {
      keycloak: {
        config: {
          'auth-server-url': 'http://example.com',
          realm: 'new',
        },
      },
    };
    const authData = {
      id: 'fakeid',
      access_token: 'sometoken',
      roles: ['role1'],
      groups: ['group1'],
    };
    const { adapter, providerOptions } = authenticationLoader.loadAuthAdapter('keycloak', options);
    await adapter.validateAuthData(authData, providerOptions);
    expect(httpsRequest.get).toHaveBeenCalledWith({
      host: 'http://example.com',
      path: '/realms/new/protocol/openid-connect/userinfo',
      headers: {
        Authorization: 'Bearer sometoken',
      },
    });
  });
});

describe('oauth2 auth adapter', () => {
  const oauth2 = require('../lib/Adapters/Auth/oauth2');
  const httpsRequest = require('../lib/Adapters/Auth/httpsRequest');

  it('properly loads OAuth2 adapter via the "oauth2" option', () => {
    const options = {
      oauth2Authentication: {
        oauth2: true,
      },
    };
    const loadedAuthAdapter = authenticationLoader.loadAuthAdapter('oauth2Authentication', options);
    expect(loadedAuthAdapter.adapter).toEqual(oauth2);
  });

  it('properly loads OAuth2 adapter with options', () => {
    const options = {
      oauth2Authentication: {
        oauth2: true,
        tokenIntrospectionEndpointUrl: 'https://example.com/introspect',
        useridField: 'sub',
        appidField: 'appId',
        appIds: ['a', 'b'],
        authorizationHeader: 'Basic dXNlcm5hbWU6cGFzc3dvcmQ=',
        debug: true,
      },
    };
    const loadedAuthAdapter = authenticationLoader.loadAuthAdapter('oauth2Authentication', options);
    const appIds = loadedAuthAdapter.appIds;
    const providerOptions = loadedAuthAdapter.providerOptions;
    expect(providerOptions.tokenIntrospectionEndpointUrl).toEqual('https://example.com/introspect');
    expect(providerOptions.useridField).toEqual('sub');
    expect(providerOptions.appidField).toEqual('appId');
    expect(appIds).toEqual(['a', 'b']);
    expect(providerOptions.authorizationHeader).toEqual('Basic dXNlcm5hbWU6cGFzc3dvcmQ=');
    expect(providerOptions.debug).toEqual(true);
  });

  it('validateAppId should fail if OAuth2 tokenIntrospectionEndpointUrl is not configured properly', async () => {
    const options = {
      oauth2Authentication: {
        oauth2: true,
        appIds: ['a', 'b'],
        appidField: 'appId',
      },
    };
    const authData = {
      id: 'fakeid',
      access_token: 'sometoken',
    };
    const { adapter, appIds, providerOptions } = authenticationLoader.loadAuthAdapter(
      'oauth2Authentication',
      options
    );
    try {
      await adapter.validateAppId(appIds, authData, providerOptions);
    } catch (e) {
      expect(e.message).toBe(
        'OAuth2 token introspection endpoint URL is missing from configuration!'
      );
    }
  });

  it('validateAppId appidField optional', async () => {
    const options = {
      oauth2Authentication: {
        oauth2: true,
        tokenIntrospectionEndpointUrl: 'https://example.com/introspect',
      },
    };
    const authData = {
      id: 'fakeid',
      access_token: 'sometoken',
    };
    const { adapter, appIds, providerOptions } = authenticationLoader.loadAuthAdapter(
      'oauth2Authentication',
      options
    );
    try {
      await adapter.validateAppId(appIds, authData, providerOptions);
    } catch (e) {
      // Should not reach here
      fail(e);
    }
  });

  it('validateAppId should fail without appIds', async () => {
    const options = {
      oauth2Authentication: {
        oauth2: true,
        tokenIntrospectionEndpointUrl: 'https://example.com/introspect',
        appidField: 'appId',
      },
    };
    const authData = {
      id: 'fakeid',
      access_token: 'sometoken',
    };
    const { adapter, appIds, providerOptions } = authenticationLoader.loadAuthAdapter(
      'oauth2Authentication',
      options
    );
    try {
      await adapter.validateAppId(appIds, authData, providerOptions);
    } catch (e) {
      expect(e.message).toBe(
        'OAuth2 configuration is missing the client app IDs ("appIds" config parameter).'
      );
    }
  });

  it('validateAppId should fail empty appIds', async () => {
    const options = {
      oauth2Authentication: {
        oauth2: true,
        tokenIntrospectionEndpointUrl: 'https://example.com/introspect',
        appidField: 'appId',
        appIds: [],
      },
    };
    const authData = {
      id: 'fakeid',
      access_token: 'sometoken',
    };
    const { adapter, appIds, providerOptions } = authenticationLoader.loadAuthAdapter(
      'oauth2Authentication',
      options
    );
    try {
      await adapter.validateAppId(appIds, authData, providerOptions);
    } catch (e) {
      expect(e.message).toBe(
        'OAuth2 configuration is missing the client app IDs ("appIds" config parameter).'
      );
    }
  });

  it('validateAppId invalid accessToken', async () => {
    const options = {
      oauth2Authentication: {
        oauth2: true,
        tokenIntrospectionEndpointUrl: 'https://example.com/introspect',
        appidField: 'appId',
        appIds: ['a', 'b'],
      },
    };
    const authData = {
      id: 'fakeid',
      access_token: 'sometoken',
    };
    const { adapter, appIds, providerOptions } = authenticationLoader.loadAuthAdapter(
      'oauth2Authentication',
      options
    );
    spyOn(httpsRequest, 'request').and.callFake(() => {
      return Promise.resolve({});
    });
    try {
      await adapter.validateAppId(appIds, authData, providerOptions);
    } catch (e) {
      expect(e.message).toBe('OAuth2 access token is invalid for this user.');
    }
  });

  it('validateAppId invalid accessToken appId', async () => {
    const options = {
      oauth2Authentication: {
        oauth2: true,
        tokenIntrospectionEndpointUrl: 'https://example.com/introspect',
        appidField: 'appId',
        appIds: ['a', 'b'],
      },
    };
    const authData = {
      id: 'fakeid',
      access_token: 'sometoken',
    };
    const { adapter, appIds, providerOptions } = authenticationLoader.loadAuthAdapter(
      'oauth2Authentication',
      options
    );
    spyOn(httpsRequest, 'request').and.callFake(() => {
      return Promise.resolve({ active: true });
    });
    try {
      await adapter.validateAppId(appIds, authData, providerOptions);
    } catch (e) {
      expect(e.message).toBe(
        "OAuth2: the access_token's appID is empty or is not in the list of permitted appIDs in the auth configuration."
      );
    }
  });

  it('validateAppId valid accessToken appId', async () => {
    const options = {
      oauth2Authentication: {
        oauth2: true,
        tokenIntrospectionEndpointUrl: 'https://example.com/introspect',
        appidField: 'appId',
        appIds: ['a', 'b'],
      },
    };
    const authData = {
      id: 'fakeid',
      access_token: 'sometoken',
    };
    const { adapter, appIds, providerOptions } = authenticationLoader.loadAuthAdapter(
      'oauth2Authentication',
      options
    );
    spyOn(httpsRequest, 'request').and.callFake(() => {
      return Promise.resolve({
        active: true,
        appId: 'a',
      });
    });
    try {
      await adapter.validateAppId(appIds, authData, providerOptions);
    } catch (e) {
      // Should not enter here
      fail(e);
    }
  });

  it('validateAppId valid accessToken appId array', async () => {
    const options = {
      oauth2Authentication: {
        oauth2: true,
        tokenIntrospectionEndpointUrl: 'https://example.com/introspect',
        appidField: 'appId',
        appIds: ['a', 'b'],
      },
    };
    const authData = {
      id: 'fakeid',
      access_token: 'sometoken',
    };
    const { adapter, appIds, providerOptions } = authenticationLoader.loadAuthAdapter(
      'oauth2Authentication',
      options
    );
    spyOn(httpsRequest, 'request').and.callFake(() => {
      return Promise.resolve({
        active: true,
        appId: ['a'],
      });
    });
    try {
      await adapter.validateAppId(appIds, authData, providerOptions);
    } catch (e) {
      // Should not enter here
      fail(e);
    }
  });

  it('validateAppId valid accessToken invalid appId', async () => {
    const options = {
      oauth2Authentication: {
        oauth2: true,
        tokenIntrospectionEndpointUrl: 'https://example.com/introspect',
        appidField: 'appId',
        appIds: ['a', 'b'],
      },
    };
    const authData = {
      id: 'fakeid',
      access_token: 'sometoken',
    };
    const { adapter, appIds, providerOptions } = authenticationLoader.loadAuthAdapter(
      'oauth2Authentication',
      options
    );
    spyOn(httpsRequest, 'request').and.callFake(() => {
      return Promise.resolve({
        active: true,
        appId: 'unknown',
      });
    });
    try {
      await adapter.validateAppId(appIds, authData, providerOptions);
    } catch (e) {
      expect(e.message).toBe(
        "OAuth2: the access_token's appID is empty or is not in the list of permitted appIDs in the auth configuration."
      );
    }
  });

  it('validateAuthData should fail if OAuth2 tokenIntrospectionEndpointUrl is not configured properly', async () => {
    const options = {
      oauth2Authentication: {
        oauth2: true,
      },
    };
    const authData = {
      id: 'fakeid',
      access_token: 'sometoken',
    };
    const { adapter, providerOptions } = authenticationLoader.loadAuthAdapter(
      'oauth2Authentication',
      options
    );
    try {
      await adapter.validateAuthData(authData, providerOptions);
    } catch (e) {
      expect(e.message).toBe(
        'OAuth2 token introspection endpoint URL is missing from configuration!'
      );
    }
  });

  it('validateAuthData invalid accessToken', async () => {
    const options = {
      oauth2Authentication: {
        oauth2: true,
        tokenIntrospectionEndpointUrl: 'https://example.com/introspect',
        useridField: 'sub',
        appidField: 'appId',
        appIds: ['a', 'b'],
        authorizationHeader: 'Basic dXNlcm5hbWU6cGFzc3dvcmQ=',
      },
    };
    const authData = {
      id: 'fakeid',
      access_token: 'sometoken',
    };
    const { adapter, providerOptions } = authenticationLoader.loadAuthAdapter(
      'oauth2Authentication',
      options
    );
    spyOn(httpsRequest, 'request').and.callFake(() => {
      return Promise.resolve({});
    });
    try {
      await adapter.validateAuthData(authData, providerOptions);
    } catch (e) {
      expect(e.message).toBe('OAuth2 access token is invalid for this user.');
    }
    expect(httpsRequest.request).toHaveBeenCalledWith(
      {
        hostname: 'example.com',
        path: '/introspect',
        method: 'POST',
        headers: {
          'Content-Type': 'application/x-www-form-urlencoded',
          'Content-Length': 15,
          Authorization: 'Basic dXNlcm5hbWU6cGFzc3dvcmQ=',
        },
      },
      'token=sometoken'
    );
  });

  it('validateAuthData valid accessToken', async () => {
    const options = {
      oauth2Authentication: {
        oauth2: true,
        tokenIntrospectionEndpointUrl: 'https://example.com/introspect',
        useridField: 'sub',
        appidField: 'appId',
        appIds: ['a', 'b'],
      },
    };
    const authData = {
      id: 'fakeid',
      access_token: 'sometoken',
    };
    const { adapter, providerOptions } = authenticationLoader.loadAuthAdapter(
      'oauth2Authentication',
      options
    );
    spyOn(httpsRequest, 'request').and.callFake(() => {
      return Promise.resolve({
        active: true,
        sub: 'fakeid',
      });
    });
    try {
      await adapter.validateAuthData(authData, providerOptions);
    } catch (e) {
      // Should not enter here
      fail(e);
    }
    expect(httpsRequest.request).toHaveBeenCalledWith(
      {
        hostname: 'example.com',
        path: '/introspect',
        method: 'POST',
        headers: {
          'Content-Type': 'application/x-www-form-urlencoded',
          'Content-Length': 15,
        },
      },
      'token=sometoken'
    );
  });

  it('validateAuthData valid accessToken without useridField', async () => {
    const options = {
      oauth2Authentication: {
        oauth2: true,
        tokenIntrospectionEndpointUrl: 'https://example.com/introspect',
        appidField: 'appId',
        appIds: ['a', 'b'],
      },
    };
    const authData = {
      id: 'fakeid',
      access_token: 'sometoken',
    };
    const { adapter, providerOptions } = authenticationLoader.loadAuthAdapter(
      'oauth2Authentication',
      options
    );
    spyOn(httpsRequest, 'request').and.callFake(() => {
      return Promise.resolve({
        active: true,
        sub: 'fakeid',
      });
    });
    try {
      await adapter.validateAuthData(authData, providerOptions);
    } catch (e) {
      // Should not enter here
      fail(e);
    }
  });
});

describe('apple signin auth adapter', () => {
  const apple = require('../lib/Adapters/Auth/apple');
  const jwt = require('jsonwebtoken');
  const util = require('util');

  it('(using client id as string) should throw error with missing id_token', async () => {
    try {
      await apple.validateAuthData({}, { clientId: 'secret' });
      fail();
    } catch (e) {
      expect(e.message).toBe('id token is invalid for this user.');
    }
  });

  it('(using client id as array) should throw error with missing id_token', async () => {
    try {
      await apple.validateAuthData({}, { clientId: ['secret'] });
      fail();
    } catch (e) {
      expect(e.message).toBe('id token is invalid for this user.');
    }
  });

  it('should not decode invalid id_token', async () => {
    try {
      await apple.validateAuthData(
        { id: 'the_user_id', token: 'the_token' },
        { clientId: 'secret' }
      );
      fail();
    } catch (e) {
      expect(e.message).toBe('provided token does not decode as JWT');
    }
  });

  it('should throw error if public key used to encode token is not available', async () => {
    const fakeDecodedToken = { header: { kid: '789', alg: 'RS256' } };
    try {
      spyOn(jwt, 'decode').and.callFake(() => fakeDecodedToken);

      await apple.validateAuthData(
        { id: 'the_user_id', token: 'the_token' },
        { clientId: 'secret' }
      );
      fail();
    } catch (e) {
      expect(e.message).toBe(
        `Unable to find matching key for Key ID: ${fakeDecodedToken.header.kid}`
      );
    }
  });

  it('should use algorithm from key header to verify id_token', async () => {
    const fakeClaim = {
      iss: 'https://appleid.apple.com',
      aud: 'secret',
      exp: Date.now(),
      sub: 'the_user_id',
    };
    const fakeDecodedToken = { header: { kid: '123', alg: 'RS256' } };
    spyOn(jwt, 'decode').and.callFake(() => fakeDecodedToken);
    spyOn(jwt, 'verify').and.callFake(() => fakeClaim);
    const fakeGetSigningKeyAsyncFunction = () => {
      return { kid: '123', rsaPublicKey: 'the_rsa_public_key' };
    };
    spyOn(util, 'promisify').and.callFake(() => fakeGetSigningKeyAsyncFunction);

    const result = await apple.validateAuthData(
      { id: 'the_user_id', token: 'the_token' },
      { clientId: 'secret' }
    );
    expect(result).toEqual(fakeClaim);
    expect(jwt.verify.calls.first().args[2].algorithms).toEqual(fakeDecodedToken.header.alg);
  });

  it('should not verify invalid id_token', async () => {
    const fakeDecodedToken = { header: { kid: '123', alg: 'RS256' } };
    spyOn(jwt, 'decode').and.callFake(() => fakeDecodedToken);
    const fakeGetSigningKeyAsyncFunction = () => {
      return { kid: '123', rsaPublicKey: 'the_rsa_public_key' };
    };
    spyOn(util, 'promisify').and.callFake(() => fakeGetSigningKeyAsyncFunction);

    try {
      await apple.validateAuthData(
        { id: 'the_user_id', token: 'the_token' },
        { clientId: 'secret' }
      );
      fail();
    } catch (e) {
      expect(e.message).toBe('jwt malformed');
    }
  });

  it('(using client id as array) should not verify invalid id_token', async () => {
    try {
      await apple.validateAuthData(
        { id: 'the_user_id', token: 'the_token' },
        { clientId: ['secret'] }
      );
      fail();
    } catch (e) {
      expect(e.message).toBe('provided token does not decode as JWT');
    }
  });

  it('(using client id as string) should verify id_token', async () => {
    const fakeClaim = {
      iss: 'https://appleid.apple.com',
      aud: 'secret',
      exp: Date.now(),
      sub: 'the_user_id',
    };
    const fakeDecodedToken = { header: { kid: '123', alg: 'RS256' } };
    spyOn(jwt, 'decode').and.callFake(() => fakeDecodedToken);
    const fakeGetSigningKeyAsyncFunction = () => {
      return { kid: '123', rsaPublicKey: 'the_rsa_public_key' };
    };
    spyOn(util, 'promisify').and.callFake(() => fakeGetSigningKeyAsyncFunction);
    spyOn(jwt, 'verify').and.callFake(() => fakeClaim);

    const result = await apple.validateAuthData(
      { id: 'the_user_id', token: 'the_token' },
      { clientId: 'secret' }
    );
    expect(result).toEqual(fakeClaim);
  });

  it('(using client id as array) should verify id_token', async () => {
    const fakeClaim = {
      iss: 'https://appleid.apple.com',
      aud: 'secret',
      exp: Date.now(),
      sub: 'the_user_id',
    };
    const fakeDecodedToken = { header: { kid: '123', alg: 'RS256' } };
    spyOn(jwt, 'decode').and.callFake(() => fakeDecodedToken);
    const fakeGetSigningKeyAsyncFunction = () => {
      return { kid: '123', rsaPublicKey: 'the_rsa_public_key' };
    };
    spyOn(util, 'promisify').and.callFake(() => fakeGetSigningKeyAsyncFunction);
    spyOn(jwt, 'verify').and.callFake(() => fakeClaim);

    const result = await apple.validateAuthData(
      { id: 'the_user_id', token: 'the_token' },
      { clientId: ['secret'] }
    );
    expect(result).toEqual(fakeClaim);
  });

  it('(using client id as array with multiple items) should verify id_token', async () => {
    const fakeClaim = {
      iss: 'https://appleid.apple.com',
      aud: 'secret',
      exp: Date.now(),
      sub: 'the_user_id',
    };
    const fakeDecodedToken = { header: { kid: '123', alg: 'RS256' } };
    spyOn(jwt, 'decode').and.callFake(() => fakeDecodedToken);
    const fakeGetSigningKeyAsyncFunction = () => {
      return { kid: '123', rsaPublicKey: 'the_rsa_public_key' };
    };
    spyOn(util, 'promisify').and.callFake(() => fakeGetSigningKeyAsyncFunction);
    spyOn(jwt, 'verify').and.callFake(() => fakeClaim);

    const result = await apple.validateAuthData(
      { id: 'the_user_id', token: 'the_token' },
      { clientId: ['secret', 'secret 123'] }
    );
    expect(result).toEqual(fakeClaim);
  });

  it('(using client id as string) should throw error with with invalid jwt issuer', async () => {
    const fakeClaim = {
      iss: 'https://not.apple.com',
      sub: 'the_user_id',
    };
    const fakeDecodedToken = { header: { kid: '123', alg: 'RS256' } };
    spyOn(jwt, 'decode').and.callFake(() => fakeDecodedToken);
    const fakeGetSigningKeyAsyncFunction = () => {
      return { kid: '123', rsaPublicKey: 'the_rsa_public_key' };
    };
    spyOn(util, 'promisify').and.callFake(() => fakeGetSigningKeyAsyncFunction);
    spyOn(jwt, 'verify').and.callFake(() => fakeClaim);

    try {
      await apple.validateAuthData(
        { id: 'the_user_id', token: 'the_token' },
        { clientId: 'secret' }
      );
      fail();
    } catch (e) {
      expect(e.message).toBe(
        'id token not issued by correct OpenID provider - expected: https://appleid.apple.com | from: https://not.apple.com'
      );
    }
  });

  // TODO: figure out a way to generate our own apple signed tokens, perhaps with a parse apple account
  // and a private key
  xit('(using client id as array) should throw error with with invalid jwt issuer', async () => {
    const fakeClaim = {
      iss: 'https://not.apple.com',
      sub: 'the_user_id',
    };
    const fakeDecodedToken = { header: { kid: '123', alg: 'RS256' } };
    spyOn(jwt, 'decode').and.callFake(() => fakeDecodedToken);
    const fakeGetSigningKeyAsyncFunction = () => {
      return { kid: '123', rsaPublicKey: 'the_rsa_public_key' };
    };
    spyOn(util, 'promisify').and.callFake(() => fakeGetSigningKeyAsyncFunction);
    spyOn(jwt, 'verify').and.callFake(() => fakeClaim);

    try {
      await apple.validateAuthData(
        {
          id: 'INSERT ID HERE',
          token: 'INSERT APPLE TOKEN HERE WITH INVALID JWT ISSUER',
        },
        { clientId: ['INSERT CLIENT ID HERE'] }
      );
      fail();
    } catch (e) {
      expect(e.message).toBe(
        'id token not issued by correct OpenID provider - expected: https://appleid.apple.com | from: https://not.apple.com'
      );
    }
  });

  it('(using client id as string) should throw error with with invalid jwt issuer', async () => {
    const fakeClaim = {
      iss: 'https://not.apple.com',
      sub: 'the_user_id',
    };
    const fakeDecodedToken = { header: { kid: '123', alg: 'RS256' } };
    spyOn(jwt, 'decode').and.callFake(() => fakeDecodedToken);
    const fakeGetSigningKeyAsyncFunction = () => {
      return { kid: '123', rsaPublicKey: 'the_rsa_public_key' };
    };
    spyOn(util, 'promisify').and.callFake(() => fakeGetSigningKeyAsyncFunction);
    spyOn(jwt, 'verify').and.callFake(() => fakeClaim);

    try {
      await apple.validateAuthData(
        {
          id: 'INSERT ID HERE',
          token: 'INSERT APPLE TOKEN HERE WITH INVALID JWT ISSUER',
        },
        { clientId: 'INSERT CLIENT ID HERE' }
      );
      fail();
    } catch (e) {
      expect(e.message).toBe(
        'id token not issued by correct OpenID provider - expected: https://appleid.apple.com | from: https://not.apple.com'
      );
    }
  });

  // TODO: figure out a way to generate our own apple signed tokens, perhaps with a parse apple account
  // and a private key
  xit('(using client id as string) should throw error with invalid jwt clientId', async () => {
    try {
      await apple.validateAuthData(
        { id: 'INSERT ID HERE', token: 'INSERT APPLE TOKEN HERE' },
        { clientId: 'secret' }
      );
      fail();
    } catch (e) {
      expect(e.message).toBe('jwt audience invalid. expected: secret');
    }
  });

  // TODO: figure out a way to generate our own apple signed tokens, perhaps with a parse apple account
  // and a private key
  xit('(using client id as array) should throw error with invalid jwt clientId', async () => {
    try {
      await apple.validateAuthData(
        { id: 'INSERT ID HERE', token: 'INSERT APPLE TOKEN HERE' },
        { clientId: ['secret'] }
      );
      fail();
    } catch (e) {
      expect(e.message).toBe('jwt audience invalid. expected: secret');
    }
  });

  // TODO: figure out a way to generate our own apple signed tokens, perhaps with a parse apple account
  // and a private key
  xit('should throw error with invalid user id', async () => {
    try {
      await apple.validateAuthData(
        { id: 'invalid user', token: 'INSERT APPLE TOKEN HERE' },
        { clientId: 'INSERT CLIENT ID HERE' }
      );
      fail();
    } catch (e) {
      expect(e.message).toBe('auth data is invalid for this user.');
    }
  });

  it('should throw error with with invalid user id', async () => {
    const fakeClaim = {
      iss: 'https://appleid.apple.com',
      aud: 'invalid_client_id',
      sub: 'a_different_user_id',
    };
    const fakeDecodedToken = { header: { kid: '123', alg: 'RS256' } };
    spyOn(jwt, 'decode').and.callFake(() => fakeDecodedToken);
    const fakeGetSigningKeyAsyncFunction = () => {
      return { kid: '123', rsaPublicKey: 'the_rsa_public_key' };
    };
    spyOn(util, 'promisify').and.callFake(() => fakeGetSigningKeyAsyncFunction);
    spyOn(jwt, 'verify').and.callFake(() => fakeClaim);

    try {
      await apple.validateAuthData(
        { id: 'the_user_id', token: 'the_token' },
        { clientId: 'secret' }
      );
      fail();
    } catch (e) {
      expect(e.message).toBe('auth data is invalid for this user.');
    }
  });
});

describe('Apple Game Center Auth adapter', () => {
  const gcenter = require('../lib/Adapters/Auth/gcenter');
  const fs = require('fs');
  const testCert = fs.readFileSync(__dirname + '/support/cert/game_center.pem');
<<<<<<< HEAD
  const testCert2 = fs.readFileSync(__dirname + '/support/cert/game_center.pem');
=======
>>>>>>> 12e174bc

  it('can load adapter', async () => {
    const options = {
      gcenter: {
        rootCertificateUrl:
          'https://cacerts.digicert.com/DigiCertTrustedG4CodeSigningRSA4096SHA3842021CA1.crt.pem',
      },
    };
    const { adapter, appIds, providerOptions } = authenticationLoader.loadAuthAdapter(
      'gcenter',
      options
    );
    await adapter.validateAppId(
      appIds,
      { publicKeyUrl: 'https://static.gc.apple.com/public-key/gc-prod-4.cer' },
      providerOptions
    );
  });

  it('validateAuthData should validate', async () => {
    const options = {
      gcenter: {
        rootCertificateUrl:
          'https://cacerts.digicert.com/DigiCertTrustedG4CodeSigningRSA4096SHA3842021CA1.crt.pem',
      },
    };
    const { adapter, appIds, providerOptions } = authenticationLoader.loadAuthAdapter(
      'gcenter',
      options
    );
    await adapter.validateAppId(
      appIds,
      { publicKeyUrl: 'https://static.gc.apple.com/public-key/gc-prod-4.cer' },
      providerOptions
    );
    // real token is used
    const authData = {
      id: 'G:1965586982',
      publicKeyUrl: 'https://static.gc.apple.com/public-key/gc-prod-4.cer',
      timestamp: 1565257031287,
      signature:
        'uqLBTr9Uex8zCpc1UQ1MIDMitb+HUat2Mah4Kw6AVLSGe0gGNJXlih2i5X+0ZwVY0S9zY2NHWi2gFjmhjt/4kxWGMkupqXX5H/qhE2m7hzox6lZJpH98ZEUbouWRfZX2ZhUlCkAX09oRNi7fI7mWL1/o88MaI/y6k6tLr14JTzmlxgdyhw+QRLxRPA6NuvUlRSJpyJ4aGtNH5/wHdKQWL8nUnFYiYmaY8R7IjzNxPfy8UJTUWmeZvMSgND4u8EjADPsz7ZtZyWAPi8kYcAb6M8k0jwLD3vrYCB8XXyO2RQb/FY2TM4zJuI7PzLlvvgOJXbbfVtHx7Evnm5NYoyzgzw==',
      salt: 'DzqqrQ==',
      bundleId: 'cloud.xtralife.gamecenterauth',
    };
    gcenter.cache['https://static.gc.apple.com/public-key/gc-prod-4.cer'] = testCert;
    await gcenter.validateAuthData(authData);
  });

  it('validateAuthData invalid signature id', async () => {
<<<<<<< HEAD
    gcenter.cache['https://static.gc.apple.com/public-key/gc-prod-4.cer'] = testCert;
    gcenter.cache['https://static.gc.apple.com/public-key/gc-prod-6.cer'] = testCert2;
=======
>>>>>>> 12e174bc
    const { adapter, appIds, providerOptions } = authenticationLoader.loadAuthAdapter(
      'gcenter',
      {}
    );
    await adapter.validateAppId(
      appIds,
      { publicKeyUrl: 'https://static.gc.apple.com/public-key/gc-prod-4.cer' },
      providerOptions
    );
    const authData = {
      id: 'G:1965586982',
      publicKeyUrl: 'https://static.gc.apple.com/public-key/gc-prod-6.cer',
      timestamp: 1565257031287,
      signature: '1234',
      salt: 'DzqqrQ==',
      bundleId: 'com.example.com',
    };
    await expectAsync(gcenter.validateAuthData(authData)).toBeRejectedWith(
      new Parse.Error(Parse.Error.SCRIPT_FAILED, 'Apple Game Center - invalid signature')
    );
  });

  it('validateAuthData invalid public key http url', async () => {
    const options = {
      gcenter: {
        rootCertificateUrl:
          'https://cacerts.digicert.com/DigiCertTrustedG4CodeSigningRSA4096SHA3842021CA1.crt.pem',
      },
    };
    const { adapter, appIds, providerOptions } = authenticationLoader.loadAuthAdapter(
      'gcenter',
      options
    );
    await adapter.validateAppId(
      appIds,
      { publicKeyUrl: 'https://static.gc.apple.com/public-key/gc-prod-4.cer' },
      providerOptions
    );
    const publicKeyUrls = [
      'example.com',
      'http://static.gc.apple.com/public-key/gc-prod-4.cer',
      'https://developer.apple.com/assets/elements/badges/download-on-the-app-store.svg',
      'https://example.com/ \\.apple.com/public_key.cer',
      'https://example.com/ &.apple.com/public_key.cer',
    ];
    await Promise.all(
      publicKeyUrls.map(publicKeyUrl =>
        expectAsync(
          gcenter.validateAuthData({
            id: 'G:1965586982',
            timestamp: 1565257031287,
            publicKeyUrl,
            signature: '1234',
            salt: 'DzqqrQ==',
            bundleId: 'com.example.com',
          })
        ).toBeRejectedWith(
          new Parse.Error(
            Parse.Error.SCRIPT_FAILED,
            `Apple Game Center - invalid publicKeyUrl: ${publicKeyUrl}`
          )
        )
      )
    );
  });

  it('should not validate Symantec Cert', async () => {
    const options = {
      gcenter: {
        rootCertificateUrl:
          'https://cacerts.digicert.com/DigiCertTrustedG4CodeSigningRSA4096SHA3842021CA1.crt.pem',
      },
    };
    const { adapter, appIds, providerOptions } = authenticationLoader.loadAuthAdapter(
      'gcenter',
      options
    );
    await adapter.validateAppId(
      appIds,
      { publicKeyUrl: 'https://static.gc.apple.com/public-key/gc-prod-4.cer' },
      providerOptions
    );
    expect(() =>
      gcenter.verifyPublicKeyIssuer(
        testCert,
        'https://static.gc.apple.com/public-key/gc-prod-4.cer'
      )
    );
  });

  it('adapter should load default cert', async () => {
    const options = {
      gcenter: {},
    };
    const { adapter, appIds, providerOptions } = authenticationLoader.loadAuthAdapter(
      'gcenter',
      options
    );
    await adapter.validateAppId(
      appIds,
      { publicKeyUrl: 'https://static.gc.apple.com/public-key/gc-prod-4.cer' },
      providerOptions
    );
    const previous = new Date();
    await adapter.validateAppId(
      appIds,
      { publicKeyUrl: 'https://static.gc.apple.com/public-key/gc-prod-4.cer' },
      providerOptions
    );

    const duration = new Date().getTime() - previous.getTime();
<<<<<<< HEAD
    expect(duration <= 1).toBe(true);
=======
    expect(duration).toEqual(0);
>>>>>>> 12e174bc
  });

  it('adapter should throw', async () => {
    const options = {
      gcenter: {
        rootCertificateUrl: 'https://example.com',
      },
    };
    const { adapter, appIds, providerOptions } = authenticationLoader.loadAuthAdapter(
      'gcenter',
      options
    );
    await expectAsync(
      adapter.validateAppId(
        appIds,
        { publicKeyUrl: 'https://static.gc.apple.com/public-key/gc-prod-4.cer' },
        providerOptions
      )
    ).toBeRejectedWith(
      new Parse.Error(
        Parse.Error.OBJECT_NOT_FOUND,
        'Apple Game Center auth adapter parameter `rootCertificateURL` is invalid.'
      )
    );
  });
});

describe('phant auth adapter', () => {
  const httpsRequest = require('../lib/Adapters/Auth/httpsRequest');

  it('validateAuthData should throw for invalid auth', async () => {
    const authData = {
      id: 'fakeid',
      access_token: 'sometoken',
    };
    const { adapter } = authenticationLoader.loadAuthAdapter('phantauth', {});

    spyOn(httpsRequest, 'get').and.callFake(() => Promise.resolve({ sub: 'invalidID' }));
    try {
      await adapter.validateAuthData(authData);
      fail();
    } catch (e) {
      expect(e.message).toBe('PhantAuth auth is invalid for this user.');
    }
  });
});

describe('microsoft graph auth adapter', () => {
  const microsoft = require('../lib/Adapters/Auth/microsoft');
  const httpsRequest = require('../lib/Adapters/Auth/httpsRequest');

  it('should use access_token for validation is passed and responds with id and mail', async () => {
    spyOn(httpsRequest, 'get').and.callFake(() => {
      return Promise.resolve({ id: 'userId', mail: 'userMail' });
    });
    await microsoft.validateAuthData({
      id: 'userId',
      access_token: 'the_token',
    });
  });

  it('should fail to validate Microsoft Graph auth with bad token', done => {
    const authData = {
      id: 'fake-id',
      mail: 'fake@mail.com',
      access_token: 'very.long.bad.token',
    };
    microsoft.validateAuthData(authData).then(done.fail, err => {
      expect(err.code).toBe(Parse.Error.OBJECT_NOT_FOUND);
      expect(err.message).toBe('Microsoft Graph auth is invalid for this user.');
      done();
    });
  });
});

describe('facebook limited auth adapter', () => {
  const facebook = require('../lib/Adapters/Auth/facebook');
  const jwt = require('jsonwebtoken');
  const util = require('util');

  // TODO: figure out a way to run this test alongside facebook classic tests
  xit('(using client id as string) should throw error with missing id_token', async () => {
    try {
      await facebook.validateAuthData({}, { clientId: 'secret' });
      fail();
    } catch (e) {
      expect(e.message).toBe('Facebook auth is not configured.');
    }
  });

  // TODO: figure out a way to run this test alongside facebook classic tests
  xit('(using client id as array) should throw error with missing id_token', async () => {
    try {
      await facebook.validateAuthData({}, { clientId: ['secret'] });
      fail();
    } catch (e) {
      expect(e.message).toBe('Facebook auth is not configured.');
    }
  });

  it('should not decode invalid id_token', async () => {
    try {
      await facebook.validateAuthData(
        { id: 'the_user_id', token: 'the_token' },
        { clientId: 'secret' }
      );
      fail();
    } catch (e) {
      expect(e.message).toBe('provided token does not decode as JWT');
    }
  });

  it('should throw error if public key used to encode token is not available', async () => {
    const fakeDecodedToken = {
      header: { kid: '789', alg: 'RS256' },
    };
    try {
      spyOn(jwt, 'decode').and.callFake(() => fakeDecodedToken);

      await facebook.validateAuthData(
        { id: 'the_user_id', token: 'the_token' },
        { clientId: 'secret' }
      );
      fail();
    } catch (e) {
      expect(e.message).toBe(
        `Unable to find matching key for Key ID: ${fakeDecodedToken.header.kid}`
      );
    }
  });

  it('should use algorithm from key header to verify id_token', async () => {
    const fakeClaim = {
      iss: 'https://facebook.com',
      aud: 'secret',
      exp: Date.now(),
      sub: 'the_user_id',
    };
    const fakeDecodedToken = {
      header: { kid: '123', alg: 'RS256' },
    };
    spyOn(jwt, 'decode').and.callFake(() => fakeDecodedToken);
    spyOn(jwt, 'verify').and.callFake(() => fakeClaim);
    const fakeGetSigningKeyAsyncFunction = () => {
      return {
        kid: '123',
        rsaPublicKey: 'the_rsa_public_key',
      };
    };
    spyOn(util, 'promisify').and.callFake(() => fakeGetSigningKeyAsyncFunction);

    const result = await facebook.validateAuthData(
      { id: 'the_user_id', token: 'the_token' },
      { clientId: 'secret' }
    );
    expect(result).toEqual(fakeClaim);
    expect(jwt.verify.calls.first().args[2].algorithms).toEqual(fakeDecodedToken.header.alg);
  });

  it('should not verify invalid id_token', async () => {
    const fakeDecodedToken = {
      header: { kid: '123', alg: 'RS256' },
    };
    spyOn(jwt, 'decode').and.callFake(() => fakeDecodedToken);
    const fakeGetSigningKeyAsyncFunction = () => {
      return {
        kid: '123',
        rsaPublicKey: 'the_rsa_public_key',
      };
    };
    spyOn(util, 'promisify').and.callFake(() => fakeGetSigningKeyAsyncFunction);

    try {
      await facebook.validateAuthData(
        { id: 'the_user_id', token: 'the_token' },
        { clientId: 'secret' }
      );
      fail();
    } catch (e) {
      expect(e.message).toBe('jwt malformed');
    }
  });

  it('(using client id as array) should not verify invalid id_token', async () => {
    try {
      await facebook.validateAuthData(
        { id: 'the_user_id', token: 'the_token' },
        { clientId: ['secret'] }
      );
      fail();
    } catch (e) {
      expect(e.message).toBe('provided token does not decode as JWT');
    }
  });

  it('(using client id as string) should verify id_token', async () => {
    const fakeClaim = {
      iss: 'https://facebook.com',
      aud: 'secret',
      exp: Date.now(),
      sub: 'the_user_id',
    };
    const fakeDecodedToken = {
      header: { kid: '123', alg: 'RS256' },
    };
    spyOn(jwt, 'decode').and.callFake(() => fakeDecodedToken);
    const fakeGetSigningKeyAsyncFunction = () => {
      return {
        kid: '123',
        rsaPublicKey: 'the_rsa_public_key',
      };
    };
    spyOn(util, 'promisify').and.callFake(() => fakeGetSigningKeyAsyncFunction);
    spyOn(jwt, 'verify').and.callFake(() => fakeClaim);

    const result = await facebook.validateAuthData(
      { id: 'the_user_id', token: 'the_token' },
      { clientId: 'secret' }
    );
    expect(result).toEqual(fakeClaim);
  });

  it('(using client id as array) should verify id_token', async () => {
    const fakeClaim = {
      iss: 'https://facebook.com',
      aud: 'secret',
      exp: Date.now(),
      sub: 'the_user_id',
    };
    const fakeDecodedToken = {
      header: { kid: '123', alg: 'RS256' },
    };
    spyOn(jwt, 'decode').and.callFake(() => fakeDecodedToken);
    const fakeGetSigningKeyAsyncFunction = () => {
      return {
        kid: '123',
        rsaPublicKey: 'the_rsa_public_key',
      };
    };
    spyOn(util, 'promisify').and.callFake(() => fakeGetSigningKeyAsyncFunction);
    spyOn(jwt, 'verify').and.callFake(() => fakeClaim);

    const result = await facebook.validateAuthData(
      { id: 'the_user_id', token: 'the_token' },
      { clientId: ['secret'] }
    );
    expect(result).toEqual(fakeClaim);
  });

  it('(using client id as array with multiple items) should verify id_token', async () => {
    const fakeClaim = {
      iss: 'https://facebook.com',
      aud: 'secret',
      exp: Date.now(),
      sub: 'the_user_id',
    };
    const fakeDecodedToken = {
      header: { kid: '123', alg: 'RS256' },
    };
    spyOn(jwt, 'decode').and.callFake(() => fakeDecodedToken);
    const fakeGetSigningKeyAsyncFunction = () => {
      return {
        kid: '123',
        rsaPublicKey: 'the_rsa_public_key',
      };
    };
    spyOn(util, 'promisify').and.callFake(() => fakeGetSigningKeyAsyncFunction);
    spyOn(jwt, 'verify').and.callFake(() => fakeClaim);

    const result = await facebook.validateAuthData(
      { id: 'the_user_id', token: 'the_token' },
      { clientId: ['secret', 'secret 123'] }
    );
    expect(result).toEqual(fakeClaim);
  });

  it('(using client id as string) should throw error with with invalid jwt issuer', async () => {
    const fakeClaim = {
      iss: 'https://not.facebook.com',
      sub: 'the_user_id',
    };
    const fakeDecodedToken = {
      header: { kid: '123', alg: 'RS256' },
    };
    spyOn(jwt, 'decode').and.callFake(() => fakeDecodedToken);
    const fakeGetSigningKeyAsyncFunction = () => {
      return {
        kid: '123',
        rsaPublicKey: 'the_rsa_public_key',
      };
    };
    spyOn(util, 'promisify').and.callFake(() => fakeGetSigningKeyAsyncFunction);
    spyOn(jwt, 'verify').and.callFake(() => fakeClaim);

    try {
      await facebook.validateAuthData(
        { id: 'the_user_id', token: 'the_token' },
        { clientId: 'secret' }
      );
      fail();
    } catch (e) {
      expect(e.message).toBe(
        'id token not issued by correct OpenID provider - expected: https://facebook.com | from: https://not.facebook.com'
      );
    }
  });

  // TODO: figure out a way to generate our own facebook signed tokens, perhaps with a parse facebook account
  // and a private key
  xit('(using client id as array) should throw error with with invalid jwt issuer', async () => {
    const fakeClaim = {
      iss: 'https://not.facebook.com',
      sub: 'the_user_id',
    };
    const fakeDecodedToken = {
      header: { kid: '123', alg: 'RS256' },
    };
    spyOn(jwt, 'decode').and.callFake(() => fakeDecodedToken);
    const fakeGetSigningKeyAsyncFunction = () => {
      return {
        kid: '123',
        rsaPublicKey: 'the_rsa_public_key',
      };
    };
    spyOn(util, 'promisify').and.callFake(() => fakeGetSigningKeyAsyncFunction);
    spyOn(jwt, 'verify').and.callFake(() => fakeClaim);

    try {
      await facebook.validateAuthData(
        {
          id: 'INSERT ID HERE',
          token: 'INSERT FACEBOOK TOKEN HERE WITH INVALID JWT ISSUER',
        },
        { clientId: ['INSERT CLIENT ID HERE'] }
      );
      fail();
    } catch (e) {
      expect(e.message).toBe(
        'id token not issued by correct OpenID provider - expected: https://facebook.com | from: https://not.facebook.com'
      );
    }
  });

  it('(using client id as string) should throw error with with invalid jwt issuer', async () => {
    const fakeClaim = {
      iss: 'https://not.facebook.com',
      sub: 'the_user_id',
    };
    const fakeDecodedToken = {
      header: { kid: '123', alg: 'RS256' },
    };
    spyOn(jwt, 'decode').and.callFake(() => fakeDecodedToken);
    const fakeGetSigningKeyAsyncFunction = () => {
      return {
        kid: '123',
        rsaPublicKey: 'the_rsa_public_key',
      };
    };
    spyOn(util, 'promisify').and.callFake(() => fakeGetSigningKeyAsyncFunction);
    spyOn(jwt, 'verify').and.callFake(() => fakeClaim);

    try {
      await facebook.validateAuthData(
        {
          id: 'INSERT ID HERE',
          token: 'INSERT FACEBOOK TOKEN HERE WITH INVALID JWT ISSUER',
        },
        { clientId: 'INSERT CLIENT ID HERE' }
      );
      fail();
    } catch (e) {
      expect(e.message).toBe(
        'id token not issued by correct OpenID provider - expected: https://facebook.com | from: https://not.facebook.com'
      );
    }
  });

  // TODO: figure out a way to generate our own facebook signed tokens, perhaps with a parse facebook account
  // and a private key
  xit('(using client id as string) should throw error with invalid jwt clientId', async () => {
    try {
      await facebook.validateAuthData(
        {
          id: 'INSERT ID HERE',
          token: 'INSERT FACEBOOK TOKEN HERE',
        },
        { clientId: 'secret' }
      );
      fail();
    } catch (e) {
      expect(e.message).toBe('jwt audience invalid. expected: secret');
    }
  });

  // TODO: figure out a way to generate our own facebook signed tokens, perhaps with a parse facebook account
  // and a private key
  xit('(using client id as array) should throw error with invalid jwt clientId', async () => {
    try {
      await facebook.validateAuthData(
        {
          id: 'INSERT ID HERE',
          token: 'INSERT FACEBOOK TOKEN HERE',
        },
        { clientId: ['secret'] }
      );
      fail();
    } catch (e) {
      expect(e.message).toBe('jwt audience invalid. expected: secret');
    }
  });

  // TODO: figure out a way to generate our own facebook signed tokens, perhaps with a parse facebook account
  // and a private key
  xit('should throw error with invalid user id', async () => {
    try {
      await facebook.validateAuthData(
        {
          id: 'invalid user',
          token: 'INSERT FACEBOOK TOKEN HERE',
        },
        { clientId: 'INSERT CLIENT ID HERE' }
      );
      fail();
    } catch (e) {
      expect(e.message).toBe('auth data is invalid for this user.');
    }
  });

  it('should throw error with with invalid user id', async () => {
    const fakeClaim = {
      iss: 'https://facebook.com',
      aud: 'invalid_client_id',
      sub: 'a_different_user_id',
    };
    const fakeDecodedToken = {
      header: { kid: '123', alg: 'RS256' },
    };
    spyOn(jwt, 'decode').and.callFake(() => fakeDecodedToken);
    const fakeGetSigningKeyAsyncFunction = () => {
      return {
        kid: '123',
        rsaPublicKey: 'the_rsa_public_key',
      };
    };
    spyOn(util, 'promisify').and.callFake(() => fakeGetSigningKeyAsyncFunction);
    spyOn(jwt, 'verify').and.callFake(() => fakeClaim);

    try {
      await facebook.validateAuthData(
        { id: 'the_user_id', token: 'the_token' },
        { clientId: 'secret' }
      );
      fail();
    } catch (e) {
      expect(e.message).toBe('auth data is invalid for this user.');
    }
  });
});<|MERGE_RESOLUTION|>--- conflicted
+++ resolved
@@ -1728,10 +1728,7 @@
   const gcenter = require('../lib/Adapters/Auth/gcenter');
   const fs = require('fs');
   const testCert = fs.readFileSync(__dirname + '/support/cert/game_center.pem');
-<<<<<<< HEAD
   const testCert2 = fs.readFileSync(__dirname + '/support/cert/game_center.pem');
-=======
->>>>>>> 12e174bc
 
   it('can load adapter', async () => {
     const options = {
@@ -1782,11 +1779,8 @@
   });
 
   it('validateAuthData invalid signature id', async () => {
-<<<<<<< HEAD
     gcenter.cache['https://static.gc.apple.com/public-key/gc-prod-4.cer'] = testCert;
     gcenter.cache['https://static.gc.apple.com/public-key/gc-prod-6.cer'] = testCert2;
-=======
->>>>>>> 12e174bc
     const { adapter, appIds, providerOptions } = authenticationLoader.loadAuthAdapter(
       'gcenter',
       {}
@@ -1898,11 +1892,7 @@
     );
 
     const duration = new Date().getTime() - previous.getTime();
-<<<<<<< HEAD
     expect(duration <= 1).toBe(true);
-=======
-    expect(duration).toEqual(0);
->>>>>>> 12e174bc
   });
 
   it('adapter should throw', async () => {
