{
  "name": "parse-server",
  "version": "2.7.2",
  "description": "An express module providing a Parse-compatible API server",
  "main": "lib/index.js",
  "repository": {
    "type": "git",
    "url": "https://github.com/ParsePlatform/parse-server"
  },
  "files": [
    "bin/",
    "lib/",
    "public_html/",
    "views/",
    "LICENSE",
    "PATENTS",
    "README.md"
  ],
  "license": "BSD-3-Clause",
  "dependencies": {
<<<<<<< HEAD
    "npm-git-install": "^0.3.0",
=======
    "@parse/fs-files-adapter": "1.0.1",
    "@parse/push-adapter": "2.0.2",
    "@parse/s3-files-adapter": "1.2.1",
    "@parse/simple-mailgun-adapter": "1.0.1",
>>>>>>> 550b69e2
    "bcryptjs": "2.4.3",
    "body-parser": "1.18.2",
    "commander": "2.13.0",
    "deepcopy": "0.6.3",
    "express": "4.16.2",
    "intersect": "1.0.1",
    "lodash": "4.17.4",
    "lru-cache": "4.1.1",
    "mime": "2.2.0",
    "mongodb": "3.0.1",
    "multer": "1.3.0",
<<<<<<< HEAD
    "parse-server-fs-adapter": "1.0.1",
    "parse-server-push-adapter": "1.3.0",
    "parse-server-s3-adapter": "1.0.6",
    "parse-server-simple-mailgun-adapter": "1.0.0",
    "pg-promise": "5.6.4",
    "redis": "2.7.1",
    "request": "2.81.0",
    "semver": "5.3.0",
    "tv4": "1.3.0",
    "winston": "2.3.1",
    "winston-daily-rotate-file": "1.4.6",
    "ws": "2.2.3",
    "babel-cli": "6.23.0",
    "babel-core": "6.23.1",
    "babel-eslint": "^7.1.1",
    "babel-plugin-syntax-flow": "6.13.0",
    "babel-plugin-transform-flow-strip-types": "6.22.0",
    "babel-preset-es2015": "6.22.0",
    "babel-preset-stage-0": "6.22.0",
    "babel-register": "6.23.0",
    "bcrypt-nodejs": "0.0.3",
    "cross-env": "3.1.4",
    "deep-diff": "0.3.4",
    "eslint": "^3.16.1",
    "eslint-plugin-flowtype": "^2.25.0",
    "gaze": "1.1.1",
    "istanbul": "1.0.0-alpha.1",
    "jasmine": "2.5.3",
    "jasmine-spec-reporter": "^3.1.0",
    "mongodb-runner": "3.4.0",
    "nodemon": "1.11.0",
    "request-promise": "4.1.1"
  },
  "gitDependencies": {
    "parse": "https://github.com/ProximalPod/Parse-SDK-JS.git#master"
=======
    "parse": "1.11.0",
    "pg-promise": "7.4.0",
    "redis": "2.8.0",
    "request": "2.83.0",
    "semver": "5.5.0",
    "tv4": "1.3.0",
    "uuid": "^3.1.0",
    "winston": "2.4.0",
    "winston-daily-rotate-file": "1.7.2",
    "ws": "4.0.0"
>>>>>>> 550b69e2
  },
  "devDependencies": {
    "babel-cli": "6.26.0",
    "babel-core": "6.26.0",
    "babel-eslint": "^8.0.0",
    "babel-plugin-transform-flow-strip-types": "6.22.0",
    "babel-plugin-transform-object-rest-spread": "^6.26.0",
    "babel-preset-env": "1.6.1",
    "bcrypt-nodejs": "0.0.3",
    "cross-env": "5.1.3",
    "deep-diff": "0.3.8",
    "eslint": "^4.9.0",
    "eslint-plugin-flowtype": "^2.39.1",
    "flow-bin": "^0.64.0",
    "gaze": "1.1.2",
    "jasmine": "2.9.0",
    "jasmine-spec-reporter": "^4.1.0",
    "mongodb-runner": "3.6.1",
    "nodemon": "1.14.11",
    "nyc": "^11.0.2",
    "request-promise": "4.2.2"
  },
  "scripts": {
    "dev": "npm run build && node bin/dev",
    "lint": "flow && eslint --cache ./",
    "build": "babel src/ -d lib/ --copy-files",
    "pretest": "npm run lint",
    "test": "cross-env MONGODB_VERSION=${MONGODB_VERSION:=3.2.6} MONGODB_STORAGE_ENGINE=mmapv1 TESTING=1 jasmine",
    "coverage": "cross-env MONGODB_VERSION=${MONGODB_VERSION:=3.2.6} MONGODB_STORAGE_ENGINE=mmapv1 TESTING=1 nyc jasmine",
    "start": "node ./bin/parse-server",
    "prepublish": "npm run build",
    "install": "npm-git install"
  },
  "engines": {
    "node": ">=6.11.4"
  },
  "bin": {
    "parse-server": "./bin/parse-server"
  },
  "optionalDependencies": {
    "bcrypt": "1.0.3",
    "uws": "^9.14.0"
  },
  "collective": {
    "type": "opencollective",
    "url": "https://opencollective.com/parse-server",
    "logo": "https://opencollective.com/parse-server/logo.txt?reverse=true&variant=binary"
  }
}<|MERGE_RESOLUTION|>--- conflicted
+++ resolved
@@ -18,14 +18,11 @@
   ],
   "license": "BSD-3-Clause",
   "dependencies": {
-<<<<<<< HEAD
-    "npm-git-install": "^0.3.0",
-=======
     "@parse/fs-files-adapter": "1.0.1",
     "@parse/push-adapter": "2.0.2",
     "@parse/s3-files-adapter": "1.2.1",
     "@parse/simple-mailgun-adapter": "1.0.1",
->>>>>>> 550b69e2
+    "npm-git-install": "^0.3.0",
     "bcryptjs": "2.4.3",
     "body-parser": "1.18.2",
     "commander": "2.13.0",
@@ -37,43 +34,6 @@
     "mime": "2.2.0",
     "mongodb": "3.0.1",
     "multer": "1.3.0",
-<<<<<<< HEAD
-    "parse-server-fs-adapter": "1.0.1",
-    "parse-server-push-adapter": "1.3.0",
-    "parse-server-s3-adapter": "1.0.6",
-    "parse-server-simple-mailgun-adapter": "1.0.0",
-    "pg-promise": "5.6.4",
-    "redis": "2.7.1",
-    "request": "2.81.0",
-    "semver": "5.3.0",
-    "tv4": "1.3.0",
-    "winston": "2.3.1",
-    "winston-daily-rotate-file": "1.4.6",
-    "ws": "2.2.3",
-    "babel-cli": "6.23.0",
-    "babel-core": "6.23.1",
-    "babel-eslint": "^7.1.1",
-    "babel-plugin-syntax-flow": "6.13.0",
-    "babel-plugin-transform-flow-strip-types": "6.22.0",
-    "babel-preset-es2015": "6.22.0",
-    "babel-preset-stage-0": "6.22.0",
-    "babel-register": "6.23.0",
-    "bcrypt-nodejs": "0.0.3",
-    "cross-env": "3.1.4",
-    "deep-diff": "0.3.4",
-    "eslint": "^3.16.1",
-    "eslint-plugin-flowtype": "^2.25.0",
-    "gaze": "1.1.1",
-    "istanbul": "1.0.0-alpha.1",
-    "jasmine": "2.5.3",
-    "jasmine-spec-reporter": "^3.1.0",
-    "mongodb-runner": "3.4.0",
-    "nodemon": "1.11.0",
-    "request-promise": "4.1.1"
-  },
-  "gitDependencies": {
-    "parse": "https://github.com/ProximalPod/Parse-SDK-JS.git#master"
-=======
     "parse": "1.11.0",
     "pg-promise": "7.4.0",
     "redis": "2.8.0",
@@ -84,7 +44,9 @@
     "winston": "2.4.0",
     "winston-daily-rotate-file": "1.7.2",
     "ws": "4.0.0"
->>>>>>> 550b69e2
+  },
+  "gitDependencies": {
+    "parse": "https://github.com/ProximalPod/Parse-SDK-JS.git#master"
   },
   "devDependencies": {
     "babel-cli": "6.26.0",
