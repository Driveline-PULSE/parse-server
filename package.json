--- conflicted
+++ resolved
@@ -84,11 +84,7 @@
     "parse-server": "./bin/parse-server"
   },
   "optionalDependencies": {
-<<<<<<< HEAD
-    "bcrypt": "1.0.1",
+    "bcrypt": "1.0.2",
     "uws": "^0.12.0"
-=======
-    "bcrypt": "1.0.2"
->>>>>>> 5f849ca6
   }
 }